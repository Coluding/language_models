--- conflicted
+++ resolved
@@ -230,10 +230,6 @@
         else:
             self.device = torch.device("cuda")
 
-<<<<<<< HEAD
-            
-=======
->>>>>>> 452072ce
     def add_callback(self, callback: AbstractCallback):
         if not isinstance(callback, AbstractCallback):
             raise TypeError(f"Callback must be of type 'AbstractCallback'. Got {type(callback)}")
